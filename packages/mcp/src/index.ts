#!/usr/bin/env node

// LOCAL VERSION IDENTIFIER - This helps distinguish local vs npm version
const LOCAL_VERSION_ID = 'LOCAL-DEV-' + new Date().toISOString().slice(0,10);

// CRITICAL: Redirect console outputs to stderr IMMEDIATELY to avoid interfering with MCP JSON protocol
// Only MCP protocol messages should go to stdout
const originalConsoleLog = console.log;
const originalConsoleWarn = console.warn;

console.log = (...args: any[]) => {
    process.stderr.write('[LOG] ' + args.join(' ') + '\n');
};

console.warn = (...args: any[]) => {
    process.stderr.write('[WARN] ' + args.join(' ') + '\n');
};

// console.error already goes to stderr by default

import { Server } from "@modelcontextprotocol/sdk/server/index.js";
import { StdioServerTransport } from "@modelcontextprotocol/sdk/server/stdio.js";
import {
    ListToolsRequestSchema,
    CallToolRequestSchema
} from "@modelcontextprotocol/sdk/types.js";
import { CodeContext } from "@zilliz/code-context-core";
import { MilvusVectorDatabase } from "@zilliz/code-context-core";

<<<<<<< HEAD
// Helper function to get default model for each provider
function getDefaultModelForProvider(provider: string): string {
    switch (provider) {
        case 'OpenAI':
            return 'text-embedding-3-small';
        case 'VoyageAI':
            return 'voyage-code-3';
        case 'Gemini':
            return 'gemini-embedding-001';
        case 'Ollama':
            return 'nomic-embed-text';
        default:
            return 'text-embedding-3-small';
    }
}

// Helper function to get embedding model with provider-specific environment variable priority
function getEmbeddingModelForProvider(provider: string): string {
    switch (provider) {
        case 'Ollama':
            // For Ollama, prioritize OLLAMA_MODEL over EMBEDDING_MODEL
            const ollamaModel = envManager.get('OLLAMA_MODEL') || envManager.get('EMBEDDING_MODEL') || getDefaultModelForProvider(provider);
            console.log(`[DEBUG] 🎯 Ollama model selection: OLLAMA_MODEL=${envManager.get('OLLAMA_MODEL') || 'NOT SET'}, EMBEDDING_MODEL=${envManager.get('EMBEDDING_MODEL') || 'NOT SET'}, selected=${ollamaModel}`);
            return ollamaModel;
        case 'OpenAI':
        case 'VoyageAI':
        case 'Gemini':
        default:
            // For other providers, use EMBEDDING_MODEL or default
            return envManager.get('EMBEDDING_MODEL') || getDefaultModelForProvider(provider);
    }
}

// Helper function to create embedding instance based on provider
function createEmbeddingInstance(config: CodeContextMcpConfig): OpenAIEmbedding | VoyageAIEmbedding | GeminiEmbedding | OllamaEmbedding {
    console.log(`[EMBEDDING] Creating ${config.embeddingProvider} embedding instance...`);

    switch (config.embeddingProvider) {
        case 'OpenAI':
            if (!config.openaiApiKey) {
                console.error(`[EMBEDDING] ❌ OpenAI API key is required but not provided`);
                throw new Error('OPENAI_API_KEY is required for OpenAI embedding provider');
            }
            console.log(`[EMBEDDING] 🔧 Configuring OpenAI with model: ${config.embeddingModel}`);
            const openaiEmbedding = new OpenAIEmbedding({
                apiKey: config.openaiApiKey,
                model: config.embeddingModel,
                ...(config.openaiBaseUrl && { baseURL: config.openaiBaseUrl })
            });
            console.log(`[EMBEDDING] ✅ OpenAI embedding instance created successfully`);
            return openaiEmbedding;

        case 'VoyageAI':
            if (!config.voyageaiApiKey) {
                console.error(`[EMBEDDING] ❌ VoyageAI API key is required but not provided`);
                throw new Error('VOYAGEAI_API_KEY is required for VoyageAI embedding provider');
            }
            console.log(`[EMBEDDING] 🔧 Configuring VoyageAI with model: ${config.embeddingModel}`);
            const voyageEmbedding = new VoyageAIEmbedding({
                apiKey: config.voyageaiApiKey,
                model: config.embeddingModel
            });
            console.log(`[EMBEDDING] ✅ VoyageAI embedding instance created successfully`);
            return voyageEmbedding;

        case 'Gemini':
            if (!config.geminiApiKey) {
                console.error(`[EMBEDDING] ❌ Gemini API key is required but not provided`);
                throw new Error('GEMINI_API_KEY is required for Gemini embedding provider');
            }
            console.log(`[EMBEDDING] 🔧 Configuring Gemini with model: ${config.embeddingModel}`);
            const geminiEmbedding = new GeminiEmbedding({
                apiKey: config.geminiApiKey,
                model: config.embeddingModel
            });
            console.log(`[EMBEDDING] ✅ Gemini embedding instance created successfully`);
            return geminiEmbedding;

        case 'Ollama':
            const ollamaHost = config.ollamaHost || 'http://127.0.0.1:11434';
            console.log(`[EMBEDDING] 🔧 Configuring Ollama with model: ${config.embeddingModel}, host: ${ollamaHost}`);
            const ollamaEmbedding = new OllamaEmbedding({
                model: config.embeddingModel,
                host: config.ollamaHost
            });
            console.log(`[EMBEDDING] ✅ Ollama embedding instance created successfully`);
            return ollamaEmbedding;

        default:
            console.error(`[EMBEDDING] ❌ Unsupported embedding provider: ${config.embeddingProvider}`);
            throw new Error(`Unsupported embedding provider: ${config.embeddingProvider}`);
    }
}

interface CodeContextMcpConfig {
    name: string;
    version: string;
    // Embedding provider configuration
    embeddingProvider: 'OpenAI' | 'VoyageAI' | 'Gemini' | 'Ollama';
    embeddingModel: string;
    // Provider-specific API keys
    openaiApiKey?: string;
    openaiBaseUrl?: string;
    voyageaiApiKey?: string;
    geminiApiKey?: string;
    // Ollama configuration
    ollamaModel?: string;
    ollamaHost?: string;
    // Vector database configuration
    milvusAddress?: string; // Optional, can be auto-resolved from token
    milvusToken?: string;
}

interface IndexingProgress {
    path: string;
    phase: string;
    current: number;
    total: number;
    percentage: number;
    startTime: number;
    lastUpdated: number;
}

interface CodebaseSnapshot {
    indexedCodebases: string[];
    indexingCodebases: string[];  // List of codebases currently being indexed
    lastUpdated: string;
}
=======
// Import our modular components
import { createMcpConfig, logConfigurationSummary, showHelpMessage, CodeContextMcpConfig } from "./config.js";
import { createEmbeddingInstance, logEmbeddingProviderInfo } from "./embedding.js";
import { SnapshotManager } from "./snapshot.js";
import { SyncManager } from "./sync.js";
import { ToolHandlers } from "./handlers.js";
>>>>>>> a46f2fa2

class CodeContextMcpServer {
    private server: Server;
    private codeContext: CodeContext;
<<<<<<< HEAD
    private activeCodebasePath: string | null = null;
    private indexedCodebases: string[] = [];
    private indexingCodebases: string[] = [];  // List of codebases currently being indexed
    private indexingProgress: Map<string, IndexingProgress> = new Map(); // Track progress for each codebase
    private indexingStats: { indexedFiles: number; totalChunks: number } | null = null;
    private isSyncing: boolean = false;
    private snapshotFilePath: string;
    private currentWorkspace: string;
=======
    private snapshotManager: SnapshotManager;
    private syncManager: SyncManager;
    private toolHandlers: ToolHandlers;
>>>>>>> a46f2fa2

    constructor(config: CodeContextMcpConfig) {
        // Initialize MCP server
        this.server = new Server(
            {
                name: config.name,
                version: config.version
            },
            {
                capabilities: {
                    tools: {}
                }
            }
        );

        // Initialize embedding provider
        console.log(`[EMBEDDING] Initializing embedding provider: ${config.embeddingProvider}`);
        console.log(`[EMBEDDING] Using model: ${config.embeddingModel}`);

        const embedding = createEmbeddingInstance(config);
        logEmbeddingProviderInfo(config, embedding);

        // Initialize vector database
        const vectorDatabase = new MilvusVectorDatabase({
            address: config.milvusAddress,
            ...(config.milvusToken && { token: config.milvusToken })
        });

        // Initialize code context
        this.codeContext = new CodeContext({
            embedding,
            vectorDatabase
        });

        // Initialize managers
        this.snapshotManager = new SnapshotManager();
        this.syncManager = new SyncManager(this.codeContext, this.snapshotManager);
        this.toolHandlers = new ToolHandlers(this.codeContext, this.snapshotManager);

        // Load existing codebase snapshot on startup
        this.snapshotManager.loadCodebaseSnapshot();

        this.setupTools();
    }

    private setupTools() {
        // Get current working directory to provide to LLM
        const currentWorkingDirectory = process.cwd();

        const index_description = `
Index a codebase directory to enable semantic search using a configurable code splitter.

⚠️ **IMPORTANT**:
- You MUST provide an absolute path to the target codebase.
- Relative paths will be automatically resolved to absolute paths.
- Current working directory: ${currentWorkingDirectory}.
    You may use this directly or append subfolders (e.g., ${currentWorkingDirectory}/subfolder).

✨ **Usage Guidance**:
- This tool is typically used when search fails due to an unindexed codebase.
- If indexing is attempted on an already indexed path, and a conflict is detected, you MUST prompt the user to confirm whether to proceed with a force index (i.e., re-indexing and overwriting the previous index).
`;


        const search_description = `
Search the indexed codebase using natural language queries within a specified absolute path.

⚠️ **IMPORTANT**:
- You MUST provide an absolute path.
- The current working directory is: ${currentWorkingDirectory}.
- You can use this as the default path or customize it (e.g., ${currentWorkingDirectory}/subfolder).

✨ **Usage Guidance**:
- If the codebase is not indexed, this tool will return a clear error message indicating that indexing is required first.
- You can then use the index_codebase tool to index the codebase before searching again.
`;

        // Define available tools
        this.server.setRequestHandler(ListToolsRequestSchema, async () => {
            return {
                tools: [
                    {
                        name: "index_codebase",
<<<<<<< HEAD
                        description: "Index a codebase directory for semantic search. CRITICAL: Use ONLY JSON format with named parameters, NEVER XML format. Example: {\"path\": \"/Users/username/project\", \"force\": false, \"splitter\": \"ast\"}. Always use ABSOLUTE paths and project ROOT directory.",
=======
                        description: index_description,
>>>>>>> a46f2fa2
                        inputSchema: {
                            type: "object",
                            properties: {
                                path: {
                                    type: "string",
<<<<<<< HEAD
                                    description: "ABSOLUTE path to the codebase directory to index. MUST be an absolute path (e.g., /Users/username/project), NOT a relative path. Use the project root directory."
=======
                                    description: `ABSOLUTE path to the codebase directory to index. Current working directory is: ${currentWorkingDirectory}. You can use this path directly or adjust as needed.`
>>>>>>> a46f2fa2
                                },
                                force: {
                                    type: "boolean",
                                    description: "Force re-indexing even if already indexed",
                                    default: false
                                },
                                splitter: {
                                    type: "string",
                                    description: "Code splitter to use: 'ast' for syntax-aware splitting with automatic fallback, 'langchain' for character-based splitting",
                                    enum: ["ast", "langchain"],
                                    default: "ast"
                                },
                                ignorePatterns: {
                                    type: "array",
                                    items: {
                                        type: "string"
                                    },
                                    description: "Optional: Additional ignore patterns to exclude specific files/directories beyond defaults. Only include this parameter if the user explicitly requests custom ignore patterns (e.g., ['static/**', '*.tmp', 'private/**'])",
                                    default: []
                                }
                            },
                            required: ["path"]
                        }
                    },
                    {
                        name: "search_code",
<<<<<<< HEAD
                        description: "Search the indexed codebase using natural language queries. CRITICAL: Use ONLY JSON format with named parameters, NEVER XML format. Example: {\"path\": \"/Users/username/project\", \"query\": \"search terms\", \"limit\": 10}. Always use ABSOLUTE paths and project ROOT directory.",
=======
                        description: search_description,
>>>>>>> a46f2fa2
                        inputSchema: {
                            type: "object",
                            properties: {
                                path: {
                                    type: "string",
<<<<<<< HEAD
                                    description: "ABSOLUTE path to the codebase directory to search in. MUST be an absolute path (e.g., /Users/username/project), NOT a relative path. Always use the project root directory for comprehensive search, NOT specific file paths."
=======
                                    description: `ABSOLUTE path to the codebase directory to search in. Current working directory is: ${currentWorkingDirectory}. You can use this path directly or adjust as needed.`
>>>>>>> a46f2fa2
                                },
                                query: {
                                    type: "string",
                                    description: "Natural language query to search for in the codebase. Describe what functionality or code you're looking for in plain language."
                                },
                                limit: {
                                    type: "number",
                                    description: "Maximum number of results to return (1-50)",
                                    default: 10,
                                    minimum: 1,
                                    maximum: 50
                                }
                            },
                            required: ["path", "query"]
                        }
                    },
                    {
                        name: "clear_index",
<<<<<<< HEAD
                        description: "Clear the search index for a given codebase. CRITICAL: Use ONLY JSON format with named parameters, NEVER XML format. Example: {\"path\": \"/Users/username/project\"}. Always use ABSOLUTE paths.",
=======
                        description: `Clear the search index. IMPORTANT: You MUST provide an absolute path. Current working directory is: ${currentWorkingDirectory}. You can use this as the default path or adjust as needed (e.g., ${currentWorkingDirectory}/subfolder).`,
>>>>>>> a46f2fa2
                        inputSchema: {
                            type: "object",
                            properties: {
                                path: {
                                    type: "string",
<<<<<<< HEAD
                                    description: "ABSOLUTE path to the codebase directory to clear. MUST be an absolute path (e.g., /Users/username/project), NOT a relative path."
=======
                                    description: `ABSOLUTE path to the codebase directory to clear. Current working directory is: ${currentWorkingDirectory}. You can use this path directly or adjust as needed.`
>>>>>>> a46f2fa2
                                }
                            },
                            required: ["path"]
                        }
                    },
                    {
                        name: "get_indexing_status",
                        description: "Get indexing status for a codebase. CRITICAL: Use ONLY JSON format with named parameters, NEVER XML format. Example: {\"path\": \"/Users/username/project\"}. Always use ABSOLUTE paths.",
                        inputSchema: {
                            type: "object",
                            properties: {
                                path: {
                                    type: "string",
                                    description: "Optional ABSOLUTE path to the codebase directory to check status for. If provided, MUST be an absolute path (e.g., /Users/username/project), NOT a relative path. If not provided, shows status for all indexing codebases."
                                }
                            },
                            required: []
                        }
                    },
                ]
            };
        });

        // Handle tool execution
        this.server.setRequestHandler(CallToolRequestSchema, async (request) => {
            const { name, arguments: args } = request.params;

            // Log the incoming request for debugging
            console.log(`[MCP-CALL] Tool called: ${name}`);
            console.log(`[MCP-CALL] Raw arguments received:`, JSON.stringify(args, null, 2));
            console.log(`[MCP-CALL] Arguments type:`, typeof args);

            // Validate that arguments is a proper object
            if (!args || typeof args !== 'object') {
                console.error(`[MCP-CALL] Invalid arguments: expected object, got ${typeof args}`);
                return {
                    content: [{
                        type: "text",
                        text: `Error: Invalid tool arguments. Please ensure you're calling the tool with proper JSON format like: {"path": "/absolute/path", "query": "search terms"}`
                    }],
                    isError: true
                };
            }

            switch (name) {
                case "index_codebase":
                    return await this.toolHandlers.handleIndexCodebase(args);
                case "search_code":
                    return await this.toolHandlers.handleSearchCode(args);
                case "clear_index":
<<<<<<< HEAD
                    return await this.handleClearIndex(args);
                case "get_indexing_status":
                    return await this.handleGetIndexingStatus(args);
=======
                    return await this.toolHandlers.handleClearIndex(args);
>>>>>>> a46f2fa2

                default:
                    throw new Error(`Unknown tool: ${name}`);
            }
        });
    }

<<<<<<< HEAD

    private async handleIndexCodebase(args: any) {
        const { path: codebasePath, force, splitter, ignorePatterns } = args;
        const forceReindex = force || false;
        const splitterType = splitter || 'ast'; // Default to AST
        const customIgnorePatterns = ignorePatterns || [];

        try {
            // Validate splitter parameter
            if (splitterType !== 'ast' && splitterType !== 'langchain') {
                return {
                    content: [{
                        type: "text",
                        text: `Error: Invalid splitter type '${splitterType}'. Must be 'ast' or 'langchain'.`
                    }],
                    isError: true
                };
            }
            // Force absolute path resolution - warn if relative path provided
            const absolutePath = this.ensureAbsolutePath(codebasePath);

            // Validate path exists
            if (!fs.existsSync(absolutePath)) {
                return {
                    content: [{
                        type: "text",
                        text: `Error: Path '${absolutePath}' does not exist. Original input: '${codebasePath}'`
                    }],
                    isError: true
                };
            }

            // Check if it's a directory
            const stat = fs.statSync(absolutePath);
            if (!stat.isDirectory()) {
                return {
                    content: [{
                        type: "text",
                        text: `Error: Path '${absolutePath}' is not a directory`
                    }],
                    isError: true
                };
            }

            // Check if already indexing
            if (this.indexingCodebases.includes(absolutePath)) {
                return {
                    content: [{
                        type: "text",
                        text: `Codebase '${absolutePath}' is already being indexed in the background. Please wait for completion.`
                    }],
                    isError: true
                };
            }

            // Check if already indexed (unless force is true)
            if (!forceReindex && this.indexedCodebases.includes(absolutePath)) {
                return {
                    content: [{
                        type: "text",
                        text: `Codebase '${absolutePath}' is already indexed. Use force=true to re-index.`
                    }],
                    isError: true
                };
            }

            // CRITICAL: Pre-index collection creation validation
            try {
                const normalizedPath = path.resolve(absolutePath);
                const hash = crypto.createHash('md5').update(normalizedPath).digest('hex');
                const collectionName = `code_chunks_${hash.substring(0, 8)}`;

                console.log(`[INDEX-VALIDATION] 🔍 Validating collection creation for: ${collectionName}`);

                // Get embedding dimension for collection creation
                const embeddingProvider = this.codeContext['embedding'];
                const dimension = embeddingProvider.getDimension();

                // Attempt to create collection - this will throw COLLECTION_LIMIT_MESSAGE if limit reached
                await this.codeContext['vectorDatabase'].createCollection(
                    collectionName,
                    dimension,
                    `Code context collection: ${collectionName}`
                );

                // If creation succeeds, immediately drop the test collection
                await this.codeContext['vectorDatabase'].dropCollection(collectionName);
                console.log(`[INDEX-VALIDATION] ✅ Collection creation validated successfully`);

            } catch (validationError: any) {
                const errorMessage = typeof validationError === 'string' ? validationError :
                    (validationError instanceof Error ? validationError.message : String(validationError));

                if (errorMessage === COLLECTION_LIMIT_MESSAGE || errorMessage.includes(COLLECTION_LIMIT_MESSAGE)) {
                    console.error(`[INDEX-VALIDATION] ❌ Collection limit validation failed: ${absolutePath}`);

                    // CRITICAL: Immediately return the COLLECTION_LIMIT_MESSAGE to MCP client
                    return {
                        content: [{
                            type: "text",
                            text: COLLECTION_LIMIT_MESSAGE
                        }],
                        isError: true
                    };
                } else {
                    // Handle other collection creation errors
                    console.error(`[INDEX-VALIDATION] ❌ Collection creation validation failed:`, validationError);
                    return {
                        content: [{
                            type: "text",
                            text: `Error validating collection creation: ${validationError.message || validationError}`
                        }],
                        isError: true
                    };
                }
            }

            // Update ignore patterns if provided
            if (customIgnorePatterns.length > 0) {
                console.log(`[IGNORE-PATTERNS] Adding ${customIgnorePatterns.length} custom ignore patterns: ${customIgnorePatterns.join(', ')}`);
                this.codeContext.updateIgnorePatterns(customIgnorePatterns);
            }

            // Add to indexing list and save snapshot immediately
            this.indexingCodebases.push(absolutePath);
            this.saveCodebaseSnapshot();

            // Track the codebase path for syncing
            this.trackCodebasePath(absolutePath);

            // Start background indexing - now safe to proceed
            this.startBackgroundIndexing(absolutePath, forceReindex, splitterType);

            const pathInfo = codebasePath !== absolutePath
                ? `\nNote: Input path '${codebasePath}' was resolved to absolute path '${absolutePath}'`
                : '';

            const ignoreInfo = customIgnorePatterns.length > 0
                ? `\nUsing ${customIgnorePatterns.length} custom ignore patterns: ${customIgnorePatterns.join(', ')}`
                : '';

            return {
                content: [{
                    type: "text",
                    text: `Started background indexing for codebase '${absolutePath}' using ${splitterType.toUpperCase()} splitter.${pathInfo}${ignoreInfo}\n\nIndexing is running in the background. You can search the codebase while indexing is in progress, but results may be incomplete until indexing completes.`
                }]
            };

        } catch (error: any) {
            // Enhanced error handling to prevent MCP service crash
            console.error('Error in handleIndexCodebase:', error);

            // Ensure we always return a proper MCP response, never throw
            return {
                content: [{
                    type: "text",
                    text: `Error starting indexing: ${error.message || error}`
                }],
                isError: true
            };
        }
    }

    private async startBackgroundIndexing(codebasePath: string, forceReindex: boolean, splitterType: string) {
        const absolutePath = codebasePath;

        try {
            console.log(`[BACKGROUND-INDEX] Starting background indexing for: ${absolutePath}`);

            // Clear index if force is true
            if (forceReindex) {
                console.log(`[BACKGROUND-INDEX] Clearing existing index for: ${absolutePath}`);
                await this.codeContext.clearIndex(absolutePath);
            }

            // Use the existing CodeContext instance for indexing.
            let contextForThisTask = this.codeContext;
            if (splitterType !== 'ast') {
                console.warn(`[BACKGROUND-INDEX] Non-AST splitter '${splitterType}' requested; falling back to AST splitter`);
            }

            // Generate collection name
            const normalizedPath = path.resolve(absolutePath);
            const hash = crypto.createHash('md5').update(normalizedPath).digest('hex');
            const collectionName = `code_chunks_${hash.substring(0, 8)}`;

            // Initialize file synchronizer with proper ignore patterns and supported extensions
            const { FileSynchronizer } = await import("@zilliz/code-context-core");
            const ignorePatterns = this.codeContext['ignorePatterns'] || [];
            const supportedExtensions = this.codeContext['supportedExtensions'] || [];
            console.log(`[BACKGROUND-INDEX] Using ignore patterns: ${ignorePatterns.join(', ')}`);
            console.log(`[BACKGROUND-INDEX] Using supported extensions: ${supportedExtensions.join(', ')}`);
            const synchronizer = new FileSynchronizer(absolutePath, ignorePatterns, supportedExtensions);
            await synchronizer.initialize();

            // Store synchronizer in the context's internal map
            this.codeContext['synchronizers'].set(collectionName, synchronizer);
            if (contextForThisTask !== this.codeContext) {
                contextForThisTask['synchronizers'].set(collectionName, synchronizer);
            }

            console.log(`[BACKGROUND-INDEX] Starting indexing with ${splitterType} splitter for: ${absolutePath}`);

            // Log embedding provider information before indexing
            const embeddingProvider = this.codeContext['embedding'];
            console.log(`[BACKGROUND-INDEX] 🧠 Using embedding provider: ${embeddingProvider.getProvider()} with dimension: ${embeddingProvider.getDimension()}`);

            // Initialize progress tracking
            const startTime = Date.now();
            this.indexingProgress.set(absolutePath, {
                path: absolutePath,
                phase: 'Starting indexing...',
                current: 0,
                total: 100,
                percentage: 0,
                startTime: startTime,
                lastUpdated: startTime
            });

            // Start indexing with the appropriate context and progress callback
            console.log(`[BACKGROUND-INDEX] 🚀 Beginning codebase indexing process...`);
            const stats = await contextForThisTask.indexCodebase(absolutePath, (progress) => {
                // Update progress tracking
                this.indexingProgress.set(absolutePath, {
                    path: absolutePath,
                    phase: progress.phase,
                    current: progress.current,
                    total: progress.total,
                    percentage: progress.percentage,
                    startTime: startTime,
                    lastUpdated: Date.now()
                });
                
                console.log(`[PROGRESS] ${absolutePath}: ${progress.percentage}% - ${progress.phase} (${progress.current}/${progress.total})`);
            });
            console.log(`[BACKGROUND-INDEX] ✅ Indexing completed successfully! Files: ${stats.indexedFiles}, Chunks: ${stats.totalChunks}`);

            // Clean up progress tracking and move from indexing to indexed list
            this.indexingProgress.delete(absolutePath);
            this.indexingCodebases = this.indexingCodebases.filter(path => path !== absolutePath);
            if (!this.indexedCodebases.includes(absolutePath)) {
                this.indexedCodebases.push(absolutePath);
            }
            this.indexingStats = { indexedFiles: stats.indexedFiles, totalChunks: stats.totalChunks };

            // Save snapshot after updating codebase lists
            this.saveCodebaseSnapshot();

            let message = `Background indexing completed for '${absolutePath}' using ${splitterType.toUpperCase()} splitter.\nIndexed ${stats.indexedFiles} files, ${stats.totalChunks} chunks.`;
            if (stats.status === 'limit_reached') {
                message += `\n⚠️  Warning: Indexing stopped because the chunk limit (450,000) was reached. The index may be incomplete.`;
            }

            console.log(`[BACKGROUND-INDEX] ${message}`);

        } catch (error: any) {
            console.error(`[BACKGROUND-INDEX] Error during indexing for ${absolutePath}:`, error);
            // Clean up progress tracking and remove from indexing list on error
            this.indexingProgress.delete(absolutePath);
            this.indexingCodebases = this.indexingCodebases.filter(path => path !== absolutePath);
            this.saveCodebaseSnapshot();

            // Log error but don't crash MCP service - indexing errors are handled gracefully
            console.error(`[BACKGROUND-INDEX] Indexing failed for ${absolutePath}: ${error.message || error}`);
        }
    }

    private async handleSyncIndex() {
        const syncStartTime = Date.now();
        console.log(`[SYNC-DEBUG] handleSyncIndex() called at ${new Date().toISOString()}`);

        if (this.indexedCodebases.length === 0) {
            console.log('[SYNC-DEBUG] No codebases indexed. Skipping sync.');
            return;
        }

        console.log(`[SYNC-DEBUG] Found ${this.indexedCodebases.length} indexed codebases:`, this.indexedCodebases);
        console.log(`[SYNC-DEBUG] Active codebase: ${this.activeCodebasePath || 'none'}`);

        if (this.isSyncing) {
            console.log('[SYNC-DEBUG] Index sync already in progress. Skipping.');
            return;
        }

        this.isSyncing = true;
        console.log(`[SYNC-DEBUG] Starting index sync for all ${this.indexedCodebases.length} codebases...`);

        try {
            let totalStats = { added: 0, removed: 0, modified: 0 };

            for (let i = 0; i < this.indexedCodebases.length; i++) {
                const codebasePath = this.indexedCodebases[i];
                const codebaseStartTime = Date.now();

                console.log(`[SYNC-DEBUG] [${i + 1}/${this.indexedCodebases.length}] Starting sync for codebase: '${codebasePath}'`);

                // Check if codebase path still exists
                try {
                    const pathExists = fs.existsSync(codebasePath);
                    console.log(`[SYNC-DEBUG] Codebase path exists: ${pathExists}`);

                    if (!pathExists) {
                        console.warn(`[SYNC-DEBUG] Codebase path '${codebasePath}' no longer exists. Skipping sync.`);
                        continue;
                    }
                } catch (pathError: any) {
                    console.error(`[SYNC-DEBUG] Error checking codebase path '${codebasePath}':`, pathError);
                    continue;
                }

                try {
                    console.log(`[SYNC-DEBUG] Calling codeContext.reindexByChange() for '${codebasePath}'`);
                    const stats = await this.codeContext.reindexByChange(codebasePath);
                    const codebaseElapsed = Date.now() - codebaseStartTime;

                    console.log(`[SYNC-DEBUG] Reindex stats for '${codebasePath}':`, stats);
                    console.log(`[SYNC-DEBUG] Codebase sync completed in ${codebaseElapsed}ms`);

                    // Accumulate total stats
                    totalStats.added += stats.added;
                    totalStats.removed += stats.removed;
                    totalStats.modified += stats.modified;

                    if (stats.added > 0 || stats.removed > 0 || stats.modified > 0) {
                        console.log(`[SYNC] Sync complete for '${codebasePath}'. Added: ${stats.added}, Removed: ${stats.removed}, Modified: ${stats.modified} (${codebaseElapsed}ms)`);
                    } else {
                        console.log(`[SYNC] No changes detected for '${codebasePath}' (${codebaseElapsed}ms)`);
                    }
                } catch (error: any) {
                    const codebaseElapsed = Date.now() - codebaseStartTime;
                    console.error(`[SYNC-DEBUG] Error syncing codebase '${codebasePath}' after ${codebaseElapsed}ms:`, error);
                    console.error(`[SYNC-DEBUG] Error stack:`, error.stack);

                    // Log additional error details
                    if (error.code) {
                        console.error(`[SYNC-DEBUG] Error code: ${error.code}`);
                    }
                    if (error.errno) {
                        console.error(`[SYNC-DEBUG] Error errno: ${error.errno}`);
                    }

                    // Continue with next codebase even if one fails
                }
            }

            const totalElapsed = Date.now() - syncStartTime;
            console.log(`[SYNC-DEBUG] Total sync stats across all codebases: Added: ${totalStats.added}, Removed: ${totalStats.removed}, Modified: ${totalStats.modified}`);
            console.log(`[SYNC-DEBUG] Index sync completed for all codebases in ${totalElapsed}ms`);
            console.log(`[SYNC] Index sync completed for all codebases. Total changes - Added: ${totalStats.added}, Removed: ${totalStats.removed}, Modified: ${totalStats.modified}`);
        } catch (error: any) {
            const totalElapsed = Date.now() - syncStartTime;
            console.error(`[SYNC-DEBUG] Error during index sync after ${totalElapsed}ms:`, error);
            console.error(`[SYNC-DEBUG] Error stack:`, error.stack);
        } finally {
            this.isSyncing = false;
            const totalElapsed = Date.now() - syncStartTime;
            console.log(`[SYNC-DEBUG] handleSyncIndex() finished at ${new Date().toISOString()}, total duration: ${totalElapsed}ms`);
        }
    }

    private async handleSearchCode(args: any) {
        // Enhanced parameter validation
        if (!args.path) {
            return {
                content: [{
                    type: "text",
                    text: `Error: Missing required parameter 'path'. Please provide the absolute path to the codebase directory to search in. Example: {"path": "/Users/username/project", "query": "search terms"}`
                }],
                isError: true
            };
        }

        if (!args.query) {
            return {
                content: [{
                    type: "text",
                    text: `Error: Missing required parameter 'query'. Please provide the search query string. Example: {"path": "/Users/username/project", "query": "search terms"}`
                }],
                isError: true
            };
        }

        const { path: codebasePath, query, limit = 10 } = args;
        const resultLimit = limit || 10;

        console.log(`[SEARCH-VALIDATION] Received search request: path='${codebasePath}', query='${query}', limit=${resultLimit}`);

        try {
            // Force absolute path resolution - warn if relative path provided
            const absolutePath = this.ensureAbsolutePath(codebasePath);

            // Validate path exists
            if (!fs.existsSync(absolutePath)) {
                return {
                    content: [{
                        type: "text",
                        text: `Error: Path '${absolutePath}' does not exist. Original input: '${codebasePath}'`
                    }],
                    isError: true
                };
            }

            // Check if it's a directory
            const stat = fs.statSync(absolutePath);
            if (!stat.isDirectory()) {
                return {
                    content: [{
                        type: "text",
                        text: `Error: Path '${absolutePath}' is not a directory`
                    }],
                    isError: true
                };
            }

            this.trackCodebasePath(absolutePath);

            // Check if this codebase is indexed or being indexed
            const isIndexed = this.indexedCodebases.includes(absolutePath);
            const isIndexing = this.indexingCodebases.includes(absolutePath);

            if (!isIndexed && !isIndexing) {
                return {
                    content: [{
                        type: "text",
                        text: `Error: Codebase '${absolutePath}' is not indexed. Please index it first using the index_codebase tool.`
                    }],
                    isError: true
                };
            }

            // Show indexing status if codebase is being indexed
            let indexingStatusMessage = '';
            if (isIndexing) {
                indexingStatusMessage = `\n⚠️  **Indexing in Progress**: This codebase is currently being indexed in the background. Search results may be incomplete until indexing completes.`;
            }

            console.log(`[SEARCH] Searching in codebase: ${absolutePath}`);
            console.log(`[SEARCH] Query: "${query}"`);
            console.log(`[SEARCH] Indexing status: ${isIndexing ? 'In Progress' : 'Completed'}`);

            // Log embedding provider information before search
            const embeddingProvider = this.codeContext['embedding'];
            console.log(`[SEARCH] 🧠 Using embedding provider: ${embeddingProvider.getProvider()} for semantic search`);
            console.log(`[SEARCH] 🔍 Generating embeddings for query using ${embeddingProvider.getProvider()}...`);

            // Search in the specified codebase
            const searchResults = await this.codeContext.semanticSearch(
                absolutePath,
                query,
                Math.min(resultLimit, 50),
                0.3
            );

            console.log(`[SEARCH] ✅ Search completed! Found ${searchResults.length} results using ${embeddingProvider.getProvider()} embeddings`);

            if (searchResults.length === 0) {
                let noResultsMessage = `No results found for query: "${query}" in codebase '${absolutePath}'`;
                if (isIndexing) {
                    noResultsMessage += `\n\nNote: This codebase is still being indexed. Try searching again after indexing completes, or the query may not match any indexed content.`;
                }
                return {
                    content: [{
                        type: "text",
                        text: noResultsMessage
                    }]
                };
            }

            // Format results
            const formattedResults = searchResults.map((result: any, index: number) => {
                const location = `${result.relativePath}:${result.startLine}-${result.endLine}`;
                const context = this.truncateContent(result.content, 5000);
                const codebaseInfo = path.basename(absolutePath);

                return `${index + 1}. Code snippet (${result.language}) [${codebaseInfo}]\n` +
                    `   Location: ${location}\n` +
                    `   Score: ${result.score.toFixed(3)}\n` +
                    `   Context: \n\`\`\`${result.language}\n${context}\n\`\`\`\n`;
            }).join('\n');

            let resultMessage = `Found ${searchResults.length} results for query: "${query}" in codebase '${absolutePath}'${indexingStatusMessage}\n\n${formattedResults}`;

            if (isIndexing) {
                resultMessage += `\n\n💡 **Tip**: This codebase is still being indexed. More results may become available as indexing progresses.`;
            }

            return {
                content: [{
                    type: "text",
                    text: resultMessage
                }]
            };
        } catch (error) {
            // Check if this is the collection limit error
            // Handle both direct string throws and Error objects containing the message
            const errorMessage = typeof error === 'string' ? error : (error instanceof Error ? error.message : String(error));

            if (errorMessage === COLLECTION_LIMIT_MESSAGE || errorMessage.includes(COLLECTION_LIMIT_MESSAGE)) {
                // Return the collection limit message as a successful response
                // This ensures LLM treats it as final answer, not as retryable error
                return {
                    content: [{
                        type: "text",
                        text: COLLECTION_LIMIT_MESSAGE
                    }]
                };
            }

            return {
                content: [{
                    type: "text",
                    text: `Error searching code: ${errorMessage} Please check if the codebase has been indexed first.`
                }],
                isError: true
            };
        }
    }

    private async handleClearIndex(args: any) {
        const { path: codebasePath } = args;

        if (this.indexedCodebases.length === 0 && this.indexingCodebases.length === 0) {
            return {
                content: [{
                    type: "text",
                    text: "No codebases are currently indexed or being indexed."
                }]
            };
        }

        try {
            // Force absolute path resolution - warn if relative path provided
            const absolutePath = this.ensureAbsolutePath(codebasePath);

            // Validate path exists
            if (!fs.existsSync(absolutePath)) {
                return {
                    content: [{
                        type: "text",
                        text: `Error: Path '${absolutePath}' does not exist. Original input: '${codebasePath}'`
                    }],
                    isError: true
                };
            }

            // Check if it's a directory
            const stat = fs.statSync(absolutePath);
            if (!stat.isDirectory()) {
                return {
                    content: [{
                        type: "text",
                        text: `Error: Path '${absolutePath}' is not a directory`
                    }],
                    isError: true
                };
            }

            // Check if this codebase is indexed or being indexed
            const isIndexed = this.indexedCodebases.includes(absolutePath);
            const isIndexing = this.indexingCodebases.includes(absolutePath);

            if (!isIndexed && !isIndexing) {
                return {
                    content: [{
                        type: "text",
                        text: `Error: Codebase '${absolutePath}' is not indexed or being indexed.`
                    }],
                    isError: true
                };
            }

            console.log(`[CLEAR] Clearing codebase: ${absolutePath}`);

            try {
                await this.codeContext.clearIndex(absolutePath);
                console.log(`[CLEAR] Successfully cleared index for: ${absolutePath}`);
            } catch (error: any) {
                const errorMsg = `Failed to clear ${absolutePath}: ${error.message}`;
                console.error(`[CLEAR] ${errorMsg}`);
                return {
                    content: [{
                        type: "text",
                        text: errorMsg
                    }],
                    isError: true
                };
            }

            // Remove the cleared codebase from both lists and clean up progress tracking
            this.indexedCodebases = this.indexedCodebases.filter(codebasePath =>
                codebasePath !== absolutePath
            );
            this.indexingCodebases = this.indexingCodebases.filter(codebasePath =>
                codebasePath !== absolutePath
            );
            this.indexingProgress.delete(absolutePath);

            // Reset active codebase if it was cleared
            if (this.activeCodebasePath === absolutePath) {
                this.activeCodebasePath = null;
                this.indexingStats = null;
            }

            // Save snapshot after clearing index
            this.saveCodebaseSnapshot();

            let resultText = `Successfully cleared codebase '${absolutePath}'`;

            if (this.indexedCodebases.length > 0 || this.indexingCodebases.length > 0) {
                resultText += `\n${this.indexedCodebases.length} other indexed codebase(s) and ${this.indexingCodebases.length} indexing codebase(s) remain`;
            }

            return {
                content: [{
                    type: "text",
                    text: resultText
                }]
            };
        } catch (error) {
            // Check if this is the collection limit error
            // Handle both direct string throws and Error objects containing the message
            const errorMessage = typeof error === 'string' ? error : (error instanceof Error ? error.message : String(error));

            if (errorMessage === COLLECTION_LIMIT_MESSAGE || errorMessage.includes(COLLECTION_LIMIT_MESSAGE)) {
                // Return the collection limit message as a successful response
                // This ensures LLM treats it as final answer, not as retryable error
                return {
                    content: [{
                        type: "text",
                        text: COLLECTION_LIMIT_MESSAGE
                    }]
                };
            }

            return {
                content: [{
                    type: "text",
                    text: `Error clearing index: ${errorMessage}`
                }],
                isError: true
            };
        }
    }

    private async handleGetIndexingStatus(args: any) {
        const { path: codebasePath } = args;

        try {
            if (codebasePath) {
                // Get status for specific codebase
                const absolutePath = this.ensureAbsolutePath(codebasePath);
                
                if (!fs.existsSync(absolutePath)) {
                    return {
                        content: [{
                            type: "text",
                            text: `Error: Path '${absolutePath}' does not exist. Original input: '${codebasePath}'`
                        }],
                        isError: true
                    };
                }

                const isIndexed = this.indexedCodebases.includes(absolutePath);
                const isIndexing = this.indexingCodebases.includes(absolutePath);
                const progress = this.indexingProgress.get(absolutePath);

                if (isIndexed) {
                    const stats = this.indexingStats ? ` (${this.indexingStats.indexedFiles} files, ${this.indexingStats.totalChunks} chunks)` : '';
                    return {
                        content: [{
                            type: "text",
                            text: `Codebase '${absolutePath}' is fully indexed${stats}.`
                        }]
                    };
                } else if (isIndexing) {
                    if (progress) {
                        const elapsed = Date.now() - progress.startTime;
                        const elapsedSeconds = Math.round(elapsed / 1000);
                        const estimatedTotal = progress.percentage > 0 ? (elapsed / progress.percentage) * 100 : 0;
                        const estimatedRemaining = Math.max(0, estimatedTotal - elapsed);
                        const remainingSeconds = Math.round(estimatedRemaining / 1000);

                        return {
                            content: [{
                                type: "text",
                                text: `Codebase '${absolutePath}' is being indexed:\n` +
                                      `• Phase: ${progress.phase}\n` +
                                      `• Progress: ${progress.percentage}% (${progress.current}/${progress.total})\n` +
                                      `• Elapsed: ${elapsedSeconds}s\n` +
                                      `• Estimated remaining: ${remainingSeconds}s\n` +
                                      `• Last updated: ${new Date(progress.lastUpdated).toLocaleTimeString()}`
                            }]
                        };
                    } else {
                        return {
                            content: [{
                                type: "text",
                                text: `Codebase '${absolutePath}' is being indexed (progress information not yet available).`
                            }]
                        };
                    }
                } else {
                    return {
                        content: [{
                            type: "text",
                            text: `Codebase '${absolutePath}' is not indexed or being indexed.`
                        }]
                    };
                }
            } else {
                // Get status for all codebases
                if (this.indexedCodebases.length === 0 && this.indexingCodebases.length === 0) {
                    return {
                        content: [{
                            type: "text",
                            text: "No codebases are currently indexed or being indexed."
                        }]
                    };
                }

                let statusMessage = "**Codebase Status Summary:**\n\n";

                if (this.indexedCodebases.length > 0) {
                    statusMessage += `**Fully Indexed (${this.indexedCodebases.length}):**\n`;
                    for (const codebase of this.indexedCodebases) {
                        const baseName = path.basename(codebase);
                        statusMessage += `• ${baseName} (${codebase})\n`;
                    }
                    statusMessage += "\n";
                }

                if (this.indexingCodebases.length > 0) {
                    statusMessage += `**Currently Indexing (${this.indexingCodebases.length}):**\n`;
                    for (const codebase of this.indexingCodebases) {
                        const baseName = path.basename(codebase);
                        const progress = this.indexingProgress.get(codebase);
                        
                        if (progress) {
                            const elapsed = Date.now() - progress.startTime;
                            const elapsedSeconds = Math.round(elapsed / 1000);
                            statusMessage += `• ${baseName}: ${progress.percentage}% - ${progress.phase} (${elapsedSeconds}s elapsed)\n`;
                        } else {
                            statusMessage += `• ${baseName}: Indexing started\n`;
                        }
                    }
                }

                return {
                    content: [{
                        type: "text",
                        text: statusMessage.trim()
                    }]
                };
            }
        } catch (error: any) {
            return {
                content: [{
                    type: "text",
                    text: `Error getting indexing status: ${error.message || error}`
                }],
                isError: true
            };
        }
    }

    /**
     * Truncate content to specified length
     */
    private truncateContent(content: string, maxLength: number): string {
        if (content.length <= maxLength) {
            return content;
        }
        return content.substring(0, maxLength) + '...';
    }

    private startBackgroundSync() {
        console.log('[SYNC-DEBUG] startBackgroundSync() called');

        // Execute initial sync immediately after a short delay to let server initialize
        console.log('[SYNC-DEBUG] Scheduling initial sync in 5 seconds...');
        setTimeout(async () => {
            console.log('[SYNC-DEBUG] Executing initial sync after server startup');
            try {
                await this.handleSyncIndex();
            } catch (error) {
                const errorMessage = error instanceof Error ? error.message : String(error);
                if (errorMessage.includes('Failed to query collection')) {
                    console.log('[SYNC-DEBUG] Collection not yet established, this is expected for new cluster users. Will retry on next sync cycle.');
                } else {
                    console.error('[SYNC-DEBUG] Initial sync failed with unexpected error:', error);
                    throw error;
                }
            }
        }, 5000); // Initial sync after 5 seconds

        // Periodically check for file changes and update the index
        console.log('[SYNC-DEBUG] Setting up periodic sync every 5 minutes (300000ms)');
        const syncInterval = setInterval(() => {
            console.log('[SYNC-DEBUG] Executing scheduled periodic sync');
            this.handleSyncIndex();
        }, 5 * 60 * 1000); // every 5 minutes

        console.log('[SYNC-DEBUG] Background sync setup complete. Interval ID:', syncInterval);
    }

=======
>>>>>>> a46f2fa2
    async start() {
        console.log('[SYNC-DEBUG] MCP server start() method called');
        console.log('Starting CodeContext MCP server...');

        const transport = new StdioServerTransport();
        console.log('[SYNC-DEBUG] StdioServerTransport created, attempting server connection...');

        await this.server.connect(transport);
        console.log("MCP server started and listening on stdio.");
        console.log('[SYNC-DEBUG] Server connection established successfully');

        // Start background sync after server is connected
        console.log('[SYNC-DEBUG] Initializing background sync...');
        this.syncManager.startBackgroundSync();
        console.log('[SYNC-DEBUG] MCP server initialization complete');
    }
<<<<<<< HEAD

    /**
     * Ensure path is absolute. If relative path is provided, resolve it properly.
     * This method addresses the issue where relative paths in MCP context may not resolve correctly.
     */
    private ensureAbsolutePath(inputPath: string): string {
        // If already absolute, return as is
        if (path.isAbsolute(inputPath)) {
            return inputPath;
        }

        // Log a warning about relative paths
        console.warn(`[PATH-RESOLVE] ⚠️  RELATIVE PATH DETECTED: '${inputPath}'. For best results, always use ABSOLUTE paths (e.g., ${this.currentWorkspace}).`);

        // For common relative path patterns, resolve from the current workspace root
        const resolved = path.resolve(this.currentWorkspace, inputPath);
        
        console.warn(`[PATH-RESOLVE] 📍 RESOLVED: '${inputPath}' → '${resolved}'. If this is not your project root, please provide the correct ABSOLUTE path.`);

        return resolved;
    }

    private trackCodebasePath(codebasePath: string) {
        const absolutePath = this.ensureAbsolutePath(codebasePath);
        console.log(`[TRACKING] Tracked codebase path: ${absolutePath} (not marked as indexed)`);
    }
=======
>>>>>>> a46f2fa2
}

// Main execution
async function main() {
    // Parse command line arguments
    const args = process.argv.slice(2);

    // Show help if requested
    if (args.includes('--help') || args.includes('-h')) {
        showHelpMessage();
        process.exit(0);
    }

<<<<<<< HEAD
    // Log configuration summary before starting server
    console.log(`[MCP] 🚀 Starting CodeContext MCP Server`);
    console.log(`[MCP] 🏠 VERSION: ${LOCAL_VERSION_ID} (Local Development Version)`);
    console.log(`[MCP] Configuration Summary:`);
    console.log(`[MCP]   Server: ${config.name} v${config.version}`);
    console.log(`[MCP]   Embedding Provider: ${config.embeddingProvider}`);
    console.log(`[MCP]   Embedding Model: ${config.embeddingModel}`);
    console.log(`[MCP]   Milvus Address: ${config.milvusAddress || (config.milvusToken ? '[Auto-resolve from token]' : '[Not configured]')}`);

    // Log provider-specific configuration without exposing sensitive data
    switch (config.embeddingProvider) {
        case 'OpenAI':
            console.log(`[MCP]   OpenAI API Key: ${config.openaiApiKey ? '✅ Configured' : '❌ Missing'}`);
            if (config.openaiBaseUrl) {
                console.log(`[MCP]   OpenAI Base URL: ${config.openaiBaseUrl}`);
            }
            break;
        case 'VoyageAI':
            console.log(`[MCP]   VoyageAI API Key: ${config.voyageaiApiKey ? '✅ Configured' : '❌ Missing'}`);
            break;
        case 'Gemini':
            console.log(`[MCP]   Gemini API Key: ${config.geminiApiKey ? '✅ Configured' : '❌ Missing'}`);
            break;
        case 'Ollama':
            console.log(`[MCP]   Ollama Host: ${config.ollamaHost || 'http://127.0.0.1:11434'}`);
            console.log(`[MCP]   Ollama Model: ${config.embeddingModel}`);
            break;
    }

    console.log(`[MCP] 🔧 Initializing server components...`);
=======
    // Create configuration
    const config = createMcpConfig();
    logConfigurationSummary(config);
>>>>>>> a46f2fa2

    const server = new CodeContextMcpServer(config);
    await server.start();
}

// Handle graceful shutdown
process.on('SIGINT', () => {
    console.error("Received SIGINT, shutting down gracefully...");
    process.exit(0);
});

process.on('SIGTERM', () => {
    console.error("Received SIGTERM, shutting down gracefully...");
    process.exit(0);
});

// Always start the server - this is designed to be the main entry point
main().catch((error) => {
    console.error("Fatal error:", error);
    process.exit(1);
});<|MERGE_RESOLUTION|>--- conflicted
+++ resolved
@@ -1,7 +1,4 @@
 #!/usr/bin/env node
-
-// LOCAL VERSION IDENTIFIER - This helps distinguish local vs npm version
-const LOCAL_VERSION_ID = 'LOCAL-DEV-' + new Date().toISOString().slice(0,10);
 
 // CRITICAL: Redirect console outputs to stderr IMMEDIATELY to avoid interfering with MCP JSON protocol
 // Only MCP protocol messages should go to stdout
@@ -27,161 +24,19 @@
 import { CodeContext } from "@zilliz/code-context-core";
 import { MilvusVectorDatabase } from "@zilliz/code-context-core";
 
-<<<<<<< HEAD
-// Helper function to get default model for each provider
-function getDefaultModelForProvider(provider: string): string {
-    switch (provider) {
-        case 'OpenAI':
-            return 'text-embedding-3-small';
-        case 'VoyageAI':
-            return 'voyage-code-3';
-        case 'Gemini':
-            return 'gemini-embedding-001';
-        case 'Ollama':
-            return 'nomic-embed-text';
-        default:
-            return 'text-embedding-3-small';
-    }
-}
-
-// Helper function to get embedding model with provider-specific environment variable priority
-function getEmbeddingModelForProvider(provider: string): string {
-    switch (provider) {
-        case 'Ollama':
-            // For Ollama, prioritize OLLAMA_MODEL over EMBEDDING_MODEL
-            const ollamaModel = envManager.get('OLLAMA_MODEL') || envManager.get('EMBEDDING_MODEL') || getDefaultModelForProvider(provider);
-            console.log(`[DEBUG] 🎯 Ollama model selection: OLLAMA_MODEL=${envManager.get('OLLAMA_MODEL') || 'NOT SET'}, EMBEDDING_MODEL=${envManager.get('EMBEDDING_MODEL') || 'NOT SET'}, selected=${ollamaModel}`);
-            return ollamaModel;
-        case 'OpenAI':
-        case 'VoyageAI':
-        case 'Gemini':
-        default:
-            // For other providers, use EMBEDDING_MODEL or default
-            return envManager.get('EMBEDDING_MODEL') || getDefaultModelForProvider(provider);
-    }
-}
-
-// Helper function to create embedding instance based on provider
-function createEmbeddingInstance(config: CodeContextMcpConfig): OpenAIEmbedding | VoyageAIEmbedding | GeminiEmbedding | OllamaEmbedding {
-    console.log(`[EMBEDDING] Creating ${config.embeddingProvider} embedding instance...`);
-
-    switch (config.embeddingProvider) {
-        case 'OpenAI':
-            if (!config.openaiApiKey) {
-                console.error(`[EMBEDDING] ❌ OpenAI API key is required but not provided`);
-                throw new Error('OPENAI_API_KEY is required for OpenAI embedding provider');
-            }
-            console.log(`[EMBEDDING] 🔧 Configuring OpenAI with model: ${config.embeddingModel}`);
-            const openaiEmbedding = new OpenAIEmbedding({
-                apiKey: config.openaiApiKey,
-                model: config.embeddingModel,
-                ...(config.openaiBaseUrl && { baseURL: config.openaiBaseUrl })
-            });
-            console.log(`[EMBEDDING] ✅ OpenAI embedding instance created successfully`);
-            return openaiEmbedding;
-
-        case 'VoyageAI':
-            if (!config.voyageaiApiKey) {
-                console.error(`[EMBEDDING] ❌ VoyageAI API key is required but not provided`);
-                throw new Error('VOYAGEAI_API_KEY is required for VoyageAI embedding provider');
-            }
-            console.log(`[EMBEDDING] 🔧 Configuring VoyageAI with model: ${config.embeddingModel}`);
-            const voyageEmbedding = new VoyageAIEmbedding({
-                apiKey: config.voyageaiApiKey,
-                model: config.embeddingModel
-            });
-            console.log(`[EMBEDDING] ✅ VoyageAI embedding instance created successfully`);
-            return voyageEmbedding;
-
-        case 'Gemini':
-            if (!config.geminiApiKey) {
-                console.error(`[EMBEDDING] ❌ Gemini API key is required but not provided`);
-                throw new Error('GEMINI_API_KEY is required for Gemini embedding provider');
-            }
-            console.log(`[EMBEDDING] 🔧 Configuring Gemini with model: ${config.embeddingModel}`);
-            const geminiEmbedding = new GeminiEmbedding({
-                apiKey: config.geminiApiKey,
-                model: config.embeddingModel
-            });
-            console.log(`[EMBEDDING] ✅ Gemini embedding instance created successfully`);
-            return geminiEmbedding;
-
-        case 'Ollama':
-            const ollamaHost = config.ollamaHost || 'http://127.0.0.1:11434';
-            console.log(`[EMBEDDING] 🔧 Configuring Ollama with model: ${config.embeddingModel}, host: ${ollamaHost}`);
-            const ollamaEmbedding = new OllamaEmbedding({
-                model: config.embeddingModel,
-                host: config.ollamaHost
-            });
-            console.log(`[EMBEDDING] ✅ Ollama embedding instance created successfully`);
-            return ollamaEmbedding;
-
-        default:
-            console.error(`[EMBEDDING] ❌ Unsupported embedding provider: ${config.embeddingProvider}`);
-            throw new Error(`Unsupported embedding provider: ${config.embeddingProvider}`);
-    }
-}
-
-interface CodeContextMcpConfig {
-    name: string;
-    version: string;
-    // Embedding provider configuration
-    embeddingProvider: 'OpenAI' | 'VoyageAI' | 'Gemini' | 'Ollama';
-    embeddingModel: string;
-    // Provider-specific API keys
-    openaiApiKey?: string;
-    openaiBaseUrl?: string;
-    voyageaiApiKey?: string;
-    geminiApiKey?: string;
-    // Ollama configuration
-    ollamaModel?: string;
-    ollamaHost?: string;
-    // Vector database configuration
-    milvusAddress?: string; // Optional, can be auto-resolved from token
-    milvusToken?: string;
-}
-
-interface IndexingProgress {
-    path: string;
-    phase: string;
-    current: number;
-    total: number;
-    percentage: number;
-    startTime: number;
-    lastUpdated: number;
-}
-
-interface CodebaseSnapshot {
-    indexedCodebases: string[];
-    indexingCodebases: string[];  // List of codebases currently being indexed
-    lastUpdated: string;
-}
-=======
 // Import our modular components
 import { createMcpConfig, logConfigurationSummary, showHelpMessage, CodeContextMcpConfig } from "./config.js";
 import { createEmbeddingInstance, logEmbeddingProviderInfo } from "./embedding.js";
 import { SnapshotManager } from "./snapshot.js";
 import { SyncManager } from "./sync.js";
 import { ToolHandlers } from "./handlers.js";
->>>>>>> a46f2fa2
 
 class CodeContextMcpServer {
     private server: Server;
     private codeContext: CodeContext;
-<<<<<<< HEAD
-    private activeCodebasePath: string | null = null;
-    private indexedCodebases: string[] = [];
-    private indexingCodebases: string[] = [];  // List of codebases currently being indexed
-    private indexingProgress: Map<string, IndexingProgress> = new Map(); // Track progress for each codebase
-    private indexingStats: { indexedFiles: number; totalChunks: number } | null = null;
-    private isSyncing: boolean = false;
-    private snapshotFilePath: string;
-    private currentWorkspace: string;
-=======
     private snapshotManager: SnapshotManager;
     private syncManager: SyncManager;
     private toolHandlers: ToolHandlers;
->>>>>>> a46f2fa2
 
     constructor(config: CodeContextMcpConfig) {
         // Initialize MCP server
@@ -265,21 +120,13 @@
                 tools: [
                     {
                         name: "index_codebase",
-<<<<<<< HEAD
-                        description: "Index a codebase directory for semantic search. CRITICAL: Use ONLY JSON format with named parameters, NEVER XML format. Example: {\"path\": \"/Users/username/project\", \"force\": false, \"splitter\": \"ast\"}. Always use ABSOLUTE paths and project ROOT directory.",
-=======
                         description: index_description,
->>>>>>> a46f2fa2
                         inputSchema: {
                             type: "object",
                             properties: {
                                 path: {
                                     type: "string",
-<<<<<<< HEAD
-                                    description: "ABSOLUTE path to the codebase directory to index. MUST be an absolute path (e.g., /Users/username/project), NOT a relative path. Use the project root directory."
-=======
                                     description: `ABSOLUTE path to the codebase directory to index. Current working directory is: ${currentWorkingDirectory}. You can use this path directly or adjust as needed.`
->>>>>>> a46f2fa2
                                 },
                                 force: {
                                     type: "boolean",
@@ -306,31 +153,22 @@
                     },
                     {
                         name: "search_code",
-<<<<<<< HEAD
-                        description: "Search the indexed codebase using natural language queries. CRITICAL: Use ONLY JSON format with named parameters, NEVER XML format. Example: {\"path\": \"/Users/username/project\", \"query\": \"search terms\", \"limit\": 10}. Always use ABSOLUTE paths and project ROOT directory.",
-=======
                         description: search_description,
->>>>>>> a46f2fa2
                         inputSchema: {
                             type: "object",
                             properties: {
                                 path: {
                                     type: "string",
-<<<<<<< HEAD
-                                    description: "ABSOLUTE path to the codebase directory to search in. MUST be an absolute path (e.g., /Users/username/project), NOT a relative path. Always use the project root directory for comprehensive search, NOT specific file paths."
-=======
                                     description: `ABSOLUTE path to the codebase directory to search in. Current working directory is: ${currentWorkingDirectory}. You can use this path directly or adjust as needed.`
->>>>>>> a46f2fa2
                                 },
                                 query: {
                                     type: "string",
-                                    description: "Natural language query to search for in the codebase. Describe what functionality or code you're looking for in plain language."
+                                    description: "Natural language query to search for in the codebase"
                                 },
                                 limit: {
                                     type: "number",
-                                    description: "Maximum number of results to return (1-50)",
+                                    description: "Maximum number of results to return",
                                     default: 10,
-                                    minimum: 1,
                                     maximum: 50
                                 }
                             },
@@ -339,40 +177,18 @@
                     },
                     {
                         name: "clear_index",
-<<<<<<< HEAD
-                        description: "Clear the search index for a given codebase. CRITICAL: Use ONLY JSON format with named parameters, NEVER XML format. Example: {\"path\": \"/Users/username/project\"}. Always use ABSOLUTE paths.",
-=======
                         description: `Clear the search index. IMPORTANT: You MUST provide an absolute path. Current working directory is: ${currentWorkingDirectory}. You can use this as the default path or adjust as needed (e.g., ${currentWorkingDirectory}/subfolder).`,
->>>>>>> a46f2fa2
                         inputSchema: {
                             type: "object",
                             properties: {
                                 path: {
                                     type: "string",
-<<<<<<< HEAD
-                                    description: "ABSOLUTE path to the codebase directory to clear. MUST be an absolute path (e.g., /Users/username/project), NOT a relative path."
-=======
                                     description: `ABSOLUTE path to the codebase directory to clear. Current working directory is: ${currentWorkingDirectory}. You can use this path directly or adjust as needed.`
->>>>>>> a46f2fa2
                                 }
                             },
                             required: ["path"]
                         }
                     },
-                    {
-                        name: "get_indexing_status",
-                        description: "Get indexing status for a codebase. CRITICAL: Use ONLY JSON format with named parameters, NEVER XML format. Example: {\"path\": \"/Users/username/project\"}. Always use ABSOLUTE paths.",
-                        inputSchema: {
-                            type: "object",
-                            properties: {
-                                path: {
-                                    type: "string",
-                                    description: "Optional ABSOLUTE path to the codebase directory to check status for. If provided, MUST be an absolute path (e.g., /Users/username/project), NOT a relative path. If not provided, shows status for all indexing codebases."
-                                }
-                            },
-                            required: []
-                        }
-                    },
                 ]
             };
         });
@@ -380,23 +196,6 @@
         // Handle tool execution
         this.server.setRequestHandler(CallToolRequestSchema, async (request) => {
             const { name, arguments: args } = request.params;
-
-            // Log the incoming request for debugging
-            console.log(`[MCP-CALL] Tool called: ${name}`);
-            console.log(`[MCP-CALL] Raw arguments received:`, JSON.stringify(args, null, 2));
-            console.log(`[MCP-CALL] Arguments type:`, typeof args);
-
-            // Validate that arguments is a proper object
-            if (!args || typeof args !== 'object') {
-                console.error(`[MCP-CALL] Invalid arguments: expected object, got ${typeof args}`);
-                return {
-                    content: [{
-                        type: "text",
-                        text: `Error: Invalid tool arguments. Please ensure you're calling the tool with proper JSON format like: {"path": "/absolute/path", "query": "search terms"}`
-                    }],
-                    isError: true
-                };
-            }
 
             switch (name) {
                 case "index_codebase":
@@ -404,13 +203,7 @@
                 case "search_code":
                     return await this.toolHandlers.handleSearchCode(args);
                 case "clear_index":
-<<<<<<< HEAD
-                    return await this.handleClearIndex(args);
-                case "get_indexing_status":
-                    return await this.handleGetIndexingStatus(args);
-=======
                     return await this.toolHandlers.handleClearIndex(args);
->>>>>>> a46f2fa2
 
                 default:
                     throw new Error(`Unknown tool: ${name}`);
@@ -418,814 +211,6 @@
         });
     }
 
-<<<<<<< HEAD
-
-    private async handleIndexCodebase(args: any) {
-        const { path: codebasePath, force, splitter, ignorePatterns } = args;
-        const forceReindex = force || false;
-        const splitterType = splitter || 'ast'; // Default to AST
-        const customIgnorePatterns = ignorePatterns || [];
-
-        try {
-            // Validate splitter parameter
-            if (splitterType !== 'ast' && splitterType !== 'langchain') {
-                return {
-                    content: [{
-                        type: "text",
-                        text: `Error: Invalid splitter type '${splitterType}'. Must be 'ast' or 'langchain'.`
-                    }],
-                    isError: true
-                };
-            }
-            // Force absolute path resolution - warn if relative path provided
-            const absolutePath = this.ensureAbsolutePath(codebasePath);
-
-            // Validate path exists
-            if (!fs.existsSync(absolutePath)) {
-                return {
-                    content: [{
-                        type: "text",
-                        text: `Error: Path '${absolutePath}' does not exist. Original input: '${codebasePath}'`
-                    }],
-                    isError: true
-                };
-            }
-
-            // Check if it's a directory
-            const stat = fs.statSync(absolutePath);
-            if (!stat.isDirectory()) {
-                return {
-                    content: [{
-                        type: "text",
-                        text: `Error: Path '${absolutePath}' is not a directory`
-                    }],
-                    isError: true
-                };
-            }
-
-            // Check if already indexing
-            if (this.indexingCodebases.includes(absolutePath)) {
-                return {
-                    content: [{
-                        type: "text",
-                        text: `Codebase '${absolutePath}' is already being indexed in the background. Please wait for completion.`
-                    }],
-                    isError: true
-                };
-            }
-
-            // Check if already indexed (unless force is true)
-            if (!forceReindex && this.indexedCodebases.includes(absolutePath)) {
-                return {
-                    content: [{
-                        type: "text",
-                        text: `Codebase '${absolutePath}' is already indexed. Use force=true to re-index.`
-                    }],
-                    isError: true
-                };
-            }
-
-            // CRITICAL: Pre-index collection creation validation
-            try {
-                const normalizedPath = path.resolve(absolutePath);
-                const hash = crypto.createHash('md5').update(normalizedPath).digest('hex');
-                const collectionName = `code_chunks_${hash.substring(0, 8)}`;
-
-                console.log(`[INDEX-VALIDATION] 🔍 Validating collection creation for: ${collectionName}`);
-
-                // Get embedding dimension for collection creation
-                const embeddingProvider = this.codeContext['embedding'];
-                const dimension = embeddingProvider.getDimension();
-
-                // Attempt to create collection - this will throw COLLECTION_LIMIT_MESSAGE if limit reached
-                await this.codeContext['vectorDatabase'].createCollection(
-                    collectionName,
-                    dimension,
-                    `Code context collection: ${collectionName}`
-                );
-
-                // If creation succeeds, immediately drop the test collection
-                await this.codeContext['vectorDatabase'].dropCollection(collectionName);
-                console.log(`[INDEX-VALIDATION] ✅ Collection creation validated successfully`);
-
-            } catch (validationError: any) {
-                const errorMessage = typeof validationError === 'string' ? validationError :
-                    (validationError instanceof Error ? validationError.message : String(validationError));
-
-                if (errorMessage === COLLECTION_LIMIT_MESSAGE || errorMessage.includes(COLLECTION_LIMIT_MESSAGE)) {
-                    console.error(`[INDEX-VALIDATION] ❌ Collection limit validation failed: ${absolutePath}`);
-
-                    // CRITICAL: Immediately return the COLLECTION_LIMIT_MESSAGE to MCP client
-                    return {
-                        content: [{
-                            type: "text",
-                            text: COLLECTION_LIMIT_MESSAGE
-                        }],
-                        isError: true
-                    };
-                } else {
-                    // Handle other collection creation errors
-                    console.error(`[INDEX-VALIDATION] ❌ Collection creation validation failed:`, validationError);
-                    return {
-                        content: [{
-                            type: "text",
-                            text: `Error validating collection creation: ${validationError.message || validationError}`
-                        }],
-                        isError: true
-                    };
-                }
-            }
-
-            // Update ignore patterns if provided
-            if (customIgnorePatterns.length > 0) {
-                console.log(`[IGNORE-PATTERNS] Adding ${customIgnorePatterns.length} custom ignore patterns: ${customIgnorePatterns.join(', ')}`);
-                this.codeContext.updateIgnorePatterns(customIgnorePatterns);
-            }
-
-            // Add to indexing list and save snapshot immediately
-            this.indexingCodebases.push(absolutePath);
-            this.saveCodebaseSnapshot();
-
-            // Track the codebase path for syncing
-            this.trackCodebasePath(absolutePath);
-
-            // Start background indexing - now safe to proceed
-            this.startBackgroundIndexing(absolutePath, forceReindex, splitterType);
-
-            const pathInfo = codebasePath !== absolutePath
-                ? `\nNote: Input path '${codebasePath}' was resolved to absolute path '${absolutePath}'`
-                : '';
-
-            const ignoreInfo = customIgnorePatterns.length > 0
-                ? `\nUsing ${customIgnorePatterns.length} custom ignore patterns: ${customIgnorePatterns.join(', ')}`
-                : '';
-
-            return {
-                content: [{
-                    type: "text",
-                    text: `Started background indexing for codebase '${absolutePath}' using ${splitterType.toUpperCase()} splitter.${pathInfo}${ignoreInfo}\n\nIndexing is running in the background. You can search the codebase while indexing is in progress, but results may be incomplete until indexing completes.`
-                }]
-            };
-
-        } catch (error: any) {
-            // Enhanced error handling to prevent MCP service crash
-            console.error('Error in handleIndexCodebase:', error);
-
-            // Ensure we always return a proper MCP response, never throw
-            return {
-                content: [{
-                    type: "text",
-                    text: `Error starting indexing: ${error.message || error}`
-                }],
-                isError: true
-            };
-        }
-    }
-
-    private async startBackgroundIndexing(codebasePath: string, forceReindex: boolean, splitterType: string) {
-        const absolutePath = codebasePath;
-
-        try {
-            console.log(`[BACKGROUND-INDEX] Starting background indexing for: ${absolutePath}`);
-
-            // Clear index if force is true
-            if (forceReindex) {
-                console.log(`[BACKGROUND-INDEX] Clearing existing index for: ${absolutePath}`);
-                await this.codeContext.clearIndex(absolutePath);
-            }
-
-            // Use the existing CodeContext instance for indexing.
-            let contextForThisTask = this.codeContext;
-            if (splitterType !== 'ast') {
-                console.warn(`[BACKGROUND-INDEX] Non-AST splitter '${splitterType}' requested; falling back to AST splitter`);
-            }
-
-            // Generate collection name
-            const normalizedPath = path.resolve(absolutePath);
-            const hash = crypto.createHash('md5').update(normalizedPath).digest('hex');
-            const collectionName = `code_chunks_${hash.substring(0, 8)}`;
-
-            // Initialize file synchronizer with proper ignore patterns and supported extensions
-            const { FileSynchronizer } = await import("@zilliz/code-context-core");
-            const ignorePatterns = this.codeContext['ignorePatterns'] || [];
-            const supportedExtensions = this.codeContext['supportedExtensions'] || [];
-            console.log(`[BACKGROUND-INDEX] Using ignore patterns: ${ignorePatterns.join(', ')}`);
-            console.log(`[BACKGROUND-INDEX] Using supported extensions: ${supportedExtensions.join(', ')}`);
-            const synchronizer = new FileSynchronizer(absolutePath, ignorePatterns, supportedExtensions);
-            await synchronizer.initialize();
-
-            // Store synchronizer in the context's internal map
-            this.codeContext['synchronizers'].set(collectionName, synchronizer);
-            if (contextForThisTask !== this.codeContext) {
-                contextForThisTask['synchronizers'].set(collectionName, synchronizer);
-            }
-
-            console.log(`[BACKGROUND-INDEX] Starting indexing with ${splitterType} splitter for: ${absolutePath}`);
-
-            // Log embedding provider information before indexing
-            const embeddingProvider = this.codeContext['embedding'];
-            console.log(`[BACKGROUND-INDEX] 🧠 Using embedding provider: ${embeddingProvider.getProvider()} with dimension: ${embeddingProvider.getDimension()}`);
-
-            // Initialize progress tracking
-            const startTime = Date.now();
-            this.indexingProgress.set(absolutePath, {
-                path: absolutePath,
-                phase: 'Starting indexing...',
-                current: 0,
-                total: 100,
-                percentage: 0,
-                startTime: startTime,
-                lastUpdated: startTime
-            });
-
-            // Start indexing with the appropriate context and progress callback
-            console.log(`[BACKGROUND-INDEX] 🚀 Beginning codebase indexing process...`);
-            const stats = await contextForThisTask.indexCodebase(absolutePath, (progress) => {
-                // Update progress tracking
-                this.indexingProgress.set(absolutePath, {
-                    path: absolutePath,
-                    phase: progress.phase,
-                    current: progress.current,
-                    total: progress.total,
-                    percentage: progress.percentage,
-                    startTime: startTime,
-                    lastUpdated: Date.now()
-                });
-                
-                console.log(`[PROGRESS] ${absolutePath}: ${progress.percentage}% - ${progress.phase} (${progress.current}/${progress.total})`);
-            });
-            console.log(`[BACKGROUND-INDEX] ✅ Indexing completed successfully! Files: ${stats.indexedFiles}, Chunks: ${stats.totalChunks}`);
-
-            // Clean up progress tracking and move from indexing to indexed list
-            this.indexingProgress.delete(absolutePath);
-            this.indexingCodebases = this.indexingCodebases.filter(path => path !== absolutePath);
-            if (!this.indexedCodebases.includes(absolutePath)) {
-                this.indexedCodebases.push(absolutePath);
-            }
-            this.indexingStats = { indexedFiles: stats.indexedFiles, totalChunks: stats.totalChunks };
-
-            // Save snapshot after updating codebase lists
-            this.saveCodebaseSnapshot();
-
-            let message = `Background indexing completed for '${absolutePath}' using ${splitterType.toUpperCase()} splitter.\nIndexed ${stats.indexedFiles} files, ${stats.totalChunks} chunks.`;
-            if (stats.status === 'limit_reached') {
-                message += `\n⚠️  Warning: Indexing stopped because the chunk limit (450,000) was reached. The index may be incomplete.`;
-            }
-
-            console.log(`[BACKGROUND-INDEX] ${message}`);
-
-        } catch (error: any) {
-            console.error(`[BACKGROUND-INDEX] Error during indexing for ${absolutePath}:`, error);
-            // Clean up progress tracking and remove from indexing list on error
-            this.indexingProgress.delete(absolutePath);
-            this.indexingCodebases = this.indexingCodebases.filter(path => path !== absolutePath);
-            this.saveCodebaseSnapshot();
-
-            // Log error but don't crash MCP service - indexing errors are handled gracefully
-            console.error(`[BACKGROUND-INDEX] Indexing failed for ${absolutePath}: ${error.message || error}`);
-        }
-    }
-
-    private async handleSyncIndex() {
-        const syncStartTime = Date.now();
-        console.log(`[SYNC-DEBUG] handleSyncIndex() called at ${new Date().toISOString()}`);
-
-        if (this.indexedCodebases.length === 0) {
-            console.log('[SYNC-DEBUG] No codebases indexed. Skipping sync.');
-            return;
-        }
-
-        console.log(`[SYNC-DEBUG] Found ${this.indexedCodebases.length} indexed codebases:`, this.indexedCodebases);
-        console.log(`[SYNC-DEBUG] Active codebase: ${this.activeCodebasePath || 'none'}`);
-
-        if (this.isSyncing) {
-            console.log('[SYNC-DEBUG] Index sync already in progress. Skipping.');
-            return;
-        }
-
-        this.isSyncing = true;
-        console.log(`[SYNC-DEBUG] Starting index sync for all ${this.indexedCodebases.length} codebases...`);
-
-        try {
-            let totalStats = { added: 0, removed: 0, modified: 0 };
-
-            for (let i = 0; i < this.indexedCodebases.length; i++) {
-                const codebasePath = this.indexedCodebases[i];
-                const codebaseStartTime = Date.now();
-
-                console.log(`[SYNC-DEBUG] [${i + 1}/${this.indexedCodebases.length}] Starting sync for codebase: '${codebasePath}'`);
-
-                // Check if codebase path still exists
-                try {
-                    const pathExists = fs.existsSync(codebasePath);
-                    console.log(`[SYNC-DEBUG] Codebase path exists: ${pathExists}`);
-
-                    if (!pathExists) {
-                        console.warn(`[SYNC-DEBUG] Codebase path '${codebasePath}' no longer exists. Skipping sync.`);
-                        continue;
-                    }
-                } catch (pathError: any) {
-                    console.error(`[SYNC-DEBUG] Error checking codebase path '${codebasePath}':`, pathError);
-                    continue;
-                }
-
-                try {
-                    console.log(`[SYNC-DEBUG] Calling codeContext.reindexByChange() for '${codebasePath}'`);
-                    const stats = await this.codeContext.reindexByChange(codebasePath);
-                    const codebaseElapsed = Date.now() - codebaseStartTime;
-
-                    console.log(`[SYNC-DEBUG] Reindex stats for '${codebasePath}':`, stats);
-                    console.log(`[SYNC-DEBUG] Codebase sync completed in ${codebaseElapsed}ms`);
-
-                    // Accumulate total stats
-                    totalStats.added += stats.added;
-                    totalStats.removed += stats.removed;
-                    totalStats.modified += stats.modified;
-
-                    if (stats.added > 0 || stats.removed > 0 || stats.modified > 0) {
-                        console.log(`[SYNC] Sync complete for '${codebasePath}'. Added: ${stats.added}, Removed: ${stats.removed}, Modified: ${stats.modified} (${codebaseElapsed}ms)`);
-                    } else {
-                        console.log(`[SYNC] No changes detected for '${codebasePath}' (${codebaseElapsed}ms)`);
-                    }
-                } catch (error: any) {
-                    const codebaseElapsed = Date.now() - codebaseStartTime;
-                    console.error(`[SYNC-DEBUG] Error syncing codebase '${codebasePath}' after ${codebaseElapsed}ms:`, error);
-                    console.error(`[SYNC-DEBUG] Error stack:`, error.stack);
-
-                    // Log additional error details
-                    if (error.code) {
-                        console.error(`[SYNC-DEBUG] Error code: ${error.code}`);
-                    }
-                    if (error.errno) {
-                        console.error(`[SYNC-DEBUG] Error errno: ${error.errno}`);
-                    }
-
-                    // Continue with next codebase even if one fails
-                }
-            }
-
-            const totalElapsed = Date.now() - syncStartTime;
-            console.log(`[SYNC-DEBUG] Total sync stats across all codebases: Added: ${totalStats.added}, Removed: ${totalStats.removed}, Modified: ${totalStats.modified}`);
-            console.log(`[SYNC-DEBUG] Index sync completed for all codebases in ${totalElapsed}ms`);
-            console.log(`[SYNC] Index sync completed for all codebases. Total changes - Added: ${totalStats.added}, Removed: ${totalStats.removed}, Modified: ${totalStats.modified}`);
-        } catch (error: any) {
-            const totalElapsed = Date.now() - syncStartTime;
-            console.error(`[SYNC-DEBUG] Error during index sync after ${totalElapsed}ms:`, error);
-            console.error(`[SYNC-DEBUG] Error stack:`, error.stack);
-        } finally {
-            this.isSyncing = false;
-            const totalElapsed = Date.now() - syncStartTime;
-            console.log(`[SYNC-DEBUG] handleSyncIndex() finished at ${new Date().toISOString()}, total duration: ${totalElapsed}ms`);
-        }
-    }
-
-    private async handleSearchCode(args: any) {
-        // Enhanced parameter validation
-        if (!args.path) {
-            return {
-                content: [{
-                    type: "text",
-                    text: `Error: Missing required parameter 'path'. Please provide the absolute path to the codebase directory to search in. Example: {"path": "/Users/username/project", "query": "search terms"}`
-                }],
-                isError: true
-            };
-        }
-
-        if (!args.query) {
-            return {
-                content: [{
-                    type: "text",
-                    text: `Error: Missing required parameter 'query'. Please provide the search query string. Example: {"path": "/Users/username/project", "query": "search terms"}`
-                }],
-                isError: true
-            };
-        }
-
-        const { path: codebasePath, query, limit = 10 } = args;
-        const resultLimit = limit || 10;
-
-        console.log(`[SEARCH-VALIDATION] Received search request: path='${codebasePath}', query='${query}', limit=${resultLimit}`);
-
-        try {
-            // Force absolute path resolution - warn if relative path provided
-            const absolutePath = this.ensureAbsolutePath(codebasePath);
-
-            // Validate path exists
-            if (!fs.existsSync(absolutePath)) {
-                return {
-                    content: [{
-                        type: "text",
-                        text: `Error: Path '${absolutePath}' does not exist. Original input: '${codebasePath}'`
-                    }],
-                    isError: true
-                };
-            }
-
-            // Check if it's a directory
-            const stat = fs.statSync(absolutePath);
-            if (!stat.isDirectory()) {
-                return {
-                    content: [{
-                        type: "text",
-                        text: `Error: Path '${absolutePath}' is not a directory`
-                    }],
-                    isError: true
-                };
-            }
-
-            this.trackCodebasePath(absolutePath);
-
-            // Check if this codebase is indexed or being indexed
-            const isIndexed = this.indexedCodebases.includes(absolutePath);
-            const isIndexing = this.indexingCodebases.includes(absolutePath);
-
-            if (!isIndexed && !isIndexing) {
-                return {
-                    content: [{
-                        type: "text",
-                        text: `Error: Codebase '${absolutePath}' is not indexed. Please index it first using the index_codebase tool.`
-                    }],
-                    isError: true
-                };
-            }
-
-            // Show indexing status if codebase is being indexed
-            let indexingStatusMessage = '';
-            if (isIndexing) {
-                indexingStatusMessage = `\n⚠️  **Indexing in Progress**: This codebase is currently being indexed in the background. Search results may be incomplete until indexing completes.`;
-            }
-
-            console.log(`[SEARCH] Searching in codebase: ${absolutePath}`);
-            console.log(`[SEARCH] Query: "${query}"`);
-            console.log(`[SEARCH] Indexing status: ${isIndexing ? 'In Progress' : 'Completed'}`);
-
-            // Log embedding provider information before search
-            const embeddingProvider = this.codeContext['embedding'];
-            console.log(`[SEARCH] 🧠 Using embedding provider: ${embeddingProvider.getProvider()} for semantic search`);
-            console.log(`[SEARCH] 🔍 Generating embeddings for query using ${embeddingProvider.getProvider()}...`);
-
-            // Search in the specified codebase
-            const searchResults = await this.codeContext.semanticSearch(
-                absolutePath,
-                query,
-                Math.min(resultLimit, 50),
-                0.3
-            );
-
-            console.log(`[SEARCH] ✅ Search completed! Found ${searchResults.length} results using ${embeddingProvider.getProvider()} embeddings`);
-
-            if (searchResults.length === 0) {
-                let noResultsMessage = `No results found for query: "${query}" in codebase '${absolutePath}'`;
-                if (isIndexing) {
-                    noResultsMessage += `\n\nNote: This codebase is still being indexed. Try searching again after indexing completes, or the query may not match any indexed content.`;
-                }
-                return {
-                    content: [{
-                        type: "text",
-                        text: noResultsMessage
-                    }]
-                };
-            }
-
-            // Format results
-            const formattedResults = searchResults.map((result: any, index: number) => {
-                const location = `${result.relativePath}:${result.startLine}-${result.endLine}`;
-                const context = this.truncateContent(result.content, 5000);
-                const codebaseInfo = path.basename(absolutePath);
-
-                return `${index + 1}. Code snippet (${result.language}) [${codebaseInfo}]\n` +
-                    `   Location: ${location}\n` +
-                    `   Score: ${result.score.toFixed(3)}\n` +
-                    `   Context: \n\`\`\`${result.language}\n${context}\n\`\`\`\n`;
-            }).join('\n');
-
-            let resultMessage = `Found ${searchResults.length} results for query: "${query}" in codebase '${absolutePath}'${indexingStatusMessage}\n\n${formattedResults}`;
-
-            if (isIndexing) {
-                resultMessage += `\n\n💡 **Tip**: This codebase is still being indexed. More results may become available as indexing progresses.`;
-            }
-
-            return {
-                content: [{
-                    type: "text",
-                    text: resultMessage
-                }]
-            };
-        } catch (error) {
-            // Check if this is the collection limit error
-            // Handle both direct string throws and Error objects containing the message
-            const errorMessage = typeof error === 'string' ? error : (error instanceof Error ? error.message : String(error));
-
-            if (errorMessage === COLLECTION_LIMIT_MESSAGE || errorMessage.includes(COLLECTION_LIMIT_MESSAGE)) {
-                // Return the collection limit message as a successful response
-                // This ensures LLM treats it as final answer, not as retryable error
-                return {
-                    content: [{
-                        type: "text",
-                        text: COLLECTION_LIMIT_MESSAGE
-                    }]
-                };
-            }
-
-            return {
-                content: [{
-                    type: "text",
-                    text: `Error searching code: ${errorMessage} Please check if the codebase has been indexed first.`
-                }],
-                isError: true
-            };
-        }
-    }
-
-    private async handleClearIndex(args: any) {
-        const { path: codebasePath } = args;
-
-        if (this.indexedCodebases.length === 0 && this.indexingCodebases.length === 0) {
-            return {
-                content: [{
-                    type: "text",
-                    text: "No codebases are currently indexed or being indexed."
-                }]
-            };
-        }
-
-        try {
-            // Force absolute path resolution - warn if relative path provided
-            const absolutePath = this.ensureAbsolutePath(codebasePath);
-
-            // Validate path exists
-            if (!fs.existsSync(absolutePath)) {
-                return {
-                    content: [{
-                        type: "text",
-                        text: `Error: Path '${absolutePath}' does not exist. Original input: '${codebasePath}'`
-                    }],
-                    isError: true
-                };
-            }
-
-            // Check if it's a directory
-            const stat = fs.statSync(absolutePath);
-            if (!stat.isDirectory()) {
-                return {
-                    content: [{
-                        type: "text",
-                        text: `Error: Path '${absolutePath}' is not a directory`
-                    }],
-                    isError: true
-                };
-            }
-
-            // Check if this codebase is indexed or being indexed
-            const isIndexed = this.indexedCodebases.includes(absolutePath);
-            const isIndexing = this.indexingCodebases.includes(absolutePath);
-
-            if (!isIndexed && !isIndexing) {
-                return {
-                    content: [{
-                        type: "text",
-                        text: `Error: Codebase '${absolutePath}' is not indexed or being indexed.`
-                    }],
-                    isError: true
-                };
-            }
-
-            console.log(`[CLEAR] Clearing codebase: ${absolutePath}`);
-
-            try {
-                await this.codeContext.clearIndex(absolutePath);
-                console.log(`[CLEAR] Successfully cleared index for: ${absolutePath}`);
-            } catch (error: any) {
-                const errorMsg = `Failed to clear ${absolutePath}: ${error.message}`;
-                console.error(`[CLEAR] ${errorMsg}`);
-                return {
-                    content: [{
-                        type: "text",
-                        text: errorMsg
-                    }],
-                    isError: true
-                };
-            }
-
-            // Remove the cleared codebase from both lists and clean up progress tracking
-            this.indexedCodebases = this.indexedCodebases.filter(codebasePath =>
-                codebasePath !== absolutePath
-            );
-            this.indexingCodebases = this.indexingCodebases.filter(codebasePath =>
-                codebasePath !== absolutePath
-            );
-            this.indexingProgress.delete(absolutePath);
-
-            // Reset active codebase if it was cleared
-            if (this.activeCodebasePath === absolutePath) {
-                this.activeCodebasePath = null;
-                this.indexingStats = null;
-            }
-
-            // Save snapshot after clearing index
-            this.saveCodebaseSnapshot();
-
-            let resultText = `Successfully cleared codebase '${absolutePath}'`;
-
-            if (this.indexedCodebases.length > 0 || this.indexingCodebases.length > 0) {
-                resultText += `\n${this.indexedCodebases.length} other indexed codebase(s) and ${this.indexingCodebases.length} indexing codebase(s) remain`;
-            }
-
-            return {
-                content: [{
-                    type: "text",
-                    text: resultText
-                }]
-            };
-        } catch (error) {
-            // Check if this is the collection limit error
-            // Handle both direct string throws and Error objects containing the message
-            const errorMessage = typeof error === 'string' ? error : (error instanceof Error ? error.message : String(error));
-
-            if (errorMessage === COLLECTION_LIMIT_MESSAGE || errorMessage.includes(COLLECTION_LIMIT_MESSAGE)) {
-                // Return the collection limit message as a successful response
-                // This ensures LLM treats it as final answer, not as retryable error
-                return {
-                    content: [{
-                        type: "text",
-                        text: COLLECTION_LIMIT_MESSAGE
-                    }]
-                };
-            }
-
-            return {
-                content: [{
-                    type: "text",
-                    text: `Error clearing index: ${errorMessage}`
-                }],
-                isError: true
-            };
-        }
-    }
-
-    private async handleGetIndexingStatus(args: any) {
-        const { path: codebasePath } = args;
-
-        try {
-            if (codebasePath) {
-                // Get status for specific codebase
-                const absolutePath = this.ensureAbsolutePath(codebasePath);
-                
-                if (!fs.existsSync(absolutePath)) {
-                    return {
-                        content: [{
-                            type: "text",
-                            text: `Error: Path '${absolutePath}' does not exist. Original input: '${codebasePath}'`
-                        }],
-                        isError: true
-                    };
-                }
-
-                const isIndexed = this.indexedCodebases.includes(absolutePath);
-                const isIndexing = this.indexingCodebases.includes(absolutePath);
-                const progress = this.indexingProgress.get(absolutePath);
-
-                if (isIndexed) {
-                    const stats = this.indexingStats ? ` (${this.indexingStats.indexedFiles} files, ${this.indexingStats.totalChunks} chunks)` : '';
-                    return {
-                        content: [{
-                            type: "text",
-                            text: `Codebase '${absolutePath}' is fully indexed${stats}.`
-                        }]
-                    };
-                } else if (isIndexing) {
-                    if (progress) {
-                        const elapsed = Date.now() - progress.startTime;
-                        const elapsedSeconds = Math.round(elapsed / 1000);
-                        const estimatedTotal = progress.percentage > 0 ? (elapsed / progress.percentage) * 100 : 0;
-                        const estimatedRemaining = Math.max(0, estimatedTotal - elapsed);
-                        const remainingSeconds = Math.round(estimatedRemaining / 1000);
-
-                        return {
-                            content: [{
-                                type: "text",
-                                text: `Codebase '${absolutePath}' is being indexed:\n` +
-                                      `• Phase: ${progress.phase}\n` +
-                                      `• Progress: ${progress.percentage}% (${progress.current}/${progress.total})\n` +
-                                      `• Elapsed: ${elapsedSeconds}s\n` +
-                                      `• Estimated remaining: ${remainingSeconds}s\n` +
-                                      `• Last updated: ${new Date(progress.lastUpdated).toLocaleTimeString()}`
-                            }]
-                        };
-                    } else {
-                        return {
-                            content: [{
-                                type: "text",
-                                text: `Codebase '${absolutePath}' is being indexed (progress information not yet available).`
-                            }]
-                        };
-                    }
-                } else {
-                    return {
-                        content: [{
-                            type: "text",
-                            text: `Codebase '${absolutePath}' is not indexed or being indexed.`
-                        }]
-                    };
-                }
-            } else {
-                // Get status for all codebases
-                if (this.indexedCodebases.length === 0 && this.indexingCodebases.length === 0) {
-                    return {
-                        content: [{
-                            type: "text",
-                            text: "No codebases are currently indexed or being indexed."
-                        }]
-                    };
-                }
-
-                let statusMessage = "**Codebase Status Summary:**\n\n";
-
-                if (this.indexedCodebases.length > 0) {
-                    statusMessage += `**Fully Indexed (${this.indexedCodebases.length}):**\n`;
-                    for (const codebase of this.indexedCodebases) {
-                        const baseName = path.basename(codebase);
-                        statusMessage += `• ${baseName} (${codebase})\n`;
-                    }
-                    statusMessage += "\n";
-                }
-
-                if (this.indexingCodebases.length > 0) {
-                    statusMessage += `**Currently Indexing (${this.indexingCodebases.length}):**\n`;
-                    for (const codebase of this.indexingCodebases) {
-                        const baseName = path.basename(codebase);
-                        const progress = this.indexingProgress.get(codebase);
-                        
-                        if (progress) {
-                            const elapsed = Date.now() - progress.startTime;
-                            const elapsedSeconds = Math.round(elapsed / 1000);
-                            statusMessage += `• ${baseName}: ${progress.percentage}% - ${progress.phase} (${elapsedSeconds}s elapsed)\n`;
-                        } else {
-                            statusMessage += `• ${baseName}: Indexing started\n`;
-                        }
-                    }
-                }
-
-                return {
-                    content: [{
-                        type: "text",
-                        text: statusMessage.trim()
-                    }]
-                };
-            }
-        } catch (error: any) {
-            return {
-                content: [{
-                    type: "text",
-                    text: `Error getting indexing status: ${error.message || error}`
-                }],
-                isError: true
-            };
-        }
-    }
-
-    /**
-     * Truncate content to specified length
-     */
-    private truncateContent(content: string, maxLength: number): string {
-        if (content.length <= maxLength) {
-            return content;
-        }
-        return content.substring(0, maxLength) + '...';
-    }
-
-    private startBackgroundSync() {
-        console.log('[SYNC-DEBUG] startBackgroundSync() called');
-
-        // Execute initial sync immediately after a short delay to let server initialize
-        console.log('[SYNC-DEBUG] Scheduling initial sync in 5 seconds...');
-        setTimeout(async () => {
-            console.log('[SYNC-DEBUG] Executing initial sync after server startup');
-            try {
-                await this.handleSyncIndex();
-            } catch (error) {
-                const errorMessage = error instanceof Error ? error.message : String(error);
-                if (errorMessage.includes('Failed to query collection')) {
-                    console.log('[SYNC-DEBUG] Collection not yet established, this is expected for new cluster users. Will retry on next sync cycle.');
-                } else {
-                    console.error('[SYNC-DEBUG] Initial sync failed with unexpected error:', error);
-                    throw error;
-                }
-            }
-        }, 5000); // Initial sync after 5 seconds
-
-        // Periodically check for file changes and update the index
-        console.log('[SYNC-DEBUG] Setting up periodic sync every 5 minutes (300000ms)');
-        const syncInterval = setInterval(() => {
-            console.log('[SYNC-DEBUG] Executing scheduled periodic sync');
-            this.handleSyncIndex();
-        }, 5 * 60 * 1000); // every 5 minutes
-
-        console.log('[SYNC-DEBUG] Background sync setup complete. Interval ID:', syncInterval);
-    }
-
-=======
->>>>>>> a46f2fa2
     async start() {
         console.log('[SYNC-DEBUG] MCP server start() method called');
         console.log('Starting CodeContext MCP server...');
@@ -1242,35 +227,6 @@
         this.syncManager.startBackgroundSync();
         console.log('[SYNC-DEBUG] MCP server initialization complete');
     }
-<<<<<<< HEAD
-
-    /**
-     * Ensure path is absolute. If relative path is provided, resolve it properly.
-     * This method addresses the issue where relative paths in MCP context may not resolve correctly.
-     */
-    private ensureAbsolutePath(inputPath: string): string {
-        // If already absolute, return as is
-        if (path.isAbsolute(inputPath)) {
-            return inputPath;
-        }
-
-        // Log a warning about relative paths
-        console.warn(`[PATH-RESOLVE] ⚠️  RELATIVE PATH DETECTED: '${inputPath}'. For best results, always use ABSOLUTE paths (e.g., ${this.currentWorkspace}).`);
-
-        // For common relative path patterns, resolve from the current workspace root
-        const resolved = path.resolve(this.currentWorkspace, inputPath);
-        
-        console.warn(`[PATH-RESOLVE] 📍 RESOLVED: '${inputPath}' → '${resolved}'. If this is not your project root, please provide the correct ABSOLUTE path.`);
-
-        return resolved;
-    }
-
-    private trackCodebasePath(codebasePath: string) {
-        const absolutePath = this.ensureAbsolutePath(codebasePath);
-        console.log(`[TRACKING] Tracked codebase path: ${absolutePath} (not marked as indexed)`);
-    }
-=======
->>>>>>> a46f2fa2
 }
 
 // Main execution
@@ -1284,42 +240,9 @@
         process.exit(0);
     }
 
-<<<<<<< HEAD
-    // Log configuration summary before starting server
-    console.log(`[MCP] 🚀 Starting CodeContext MCP Server`);
-    console.log(`[MCP] 🏠 VERSION: ${LOCAL_VERSION_ID} (Local Development Version)`);
-    console.log(`[MCP] Configuration Summary:`);
-    console.log(`[MCP]   Server: ${config.name} v${config.version}`);
-    console.log(`[MCP]   Embedding Provider: ${config.embeddingProvider}`);
-    console.log(`[MCP]   Embedding Model: ${config.embeddingModel}`);
-    console.log(`[MCP]   Milvus Address: ${config.milvusAddress || (config.milvusToken ? '[Auto-resolve from token]' : '[Not configured]')}`);
-
-    // Log provider-specific configuration without exposing sensitive data
-    switch (config.embeddingProvider) {
-        case 'OpenAI':
-            console.log(`[MCP]   OpenAI API Key: ${config.openaiApiKey ? '✅ Configured' : '❌ Missing'}`);
-            if (config.openaiBaseUrl) {
-                console.log(`[MCP]   OpenAI Base URL: ${config.openaiBaseUrl}`);
-            }
-            break;
-        case 'VoyageAI':
-            console.log(`[MCP]   VoyageAI API Key: ${config.voyageaiApiKey ? '✅ Configured' : '❌ Missing'}`);
-            break;
-        case 'Gemini':
-            console.log(`[MCP]   Gemini API Key: ${config.geminiApiKey ? '✅ Configured' : '❌ Missing'}`);
-            break;
-        case 'Ollama':
-            console.log(`[MCP]   Ollama Host: ${config.ollamaHost || 'http://127.0.0.1:11434'}`);
-            console.log(`[MCP]   Ollama Model: ${config.embeddingModel}`);
-            break;
-    }
-
-    console.log(`[MCP] 🔧 Initializing server components...`);
-=======
     // Create configuration
     const config = createMcpConfig();
     logConfigurationSummary(config);
->>>>>>> a46f2fa2
 
     const server = new CodeContextMcpServer(config);
     await server.start();
